--- conflicted
+++ resolved
@@ -597,14 +597,10 @@
                 pipe_obj = self.get_ig(cadets_record).create_pipe_object(pipe_uuid1, cadets_record["host"], self.get_source())
             if not self.get_ig(cadets_record).is_known_object(pipe_uuid2):
                 pipe_obj2 = self.get_ig(cadets_record).create_pipe_object(pipe_uuid2, cadets_record["host"], self.get_source())
-<<<<<<< HEAD
-            nf_obj = self.get_ig(cadets_record).create_unnamed_pipe_object(cadets_record["host"], pipe_uuid1, pipe_uuid2, self.get_source())
-=======
             if event["names"][0] in ["aue_socketpair"]:
                 nf_obj = self.get_ig(cadets_record).create_socketpair_object(cadets_record["host"], pipe_uuid1, pipe_uuid2, self.get_source())
             else:
                 nf_obj = self.get_ig(cadets_record).create_unnamed_pipe_object(cadets_record["host"], pipe_uuid1, pipe_uuid2, self.get_source())
->>>>>>> 55fd64bf
             event["predicateObject"] = nf_obj["datum"]["uuid"]
             new_records.append(nf_obj)
             if pipe_obj:
