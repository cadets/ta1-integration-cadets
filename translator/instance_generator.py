'''
Generate instances of CDM Subjects, Principals, and Objects.
Store a map of the instances we've created with their uuids, so we can tell if
we already created a Record for a specific value (and get the uuid we generated
for that record)
'''

import logging
import subprocess
import uuid
from functools import lru_cache

from tc.schema.records import record_generator

UID_NAMESPACE = uuid.UUID('6ba7b813-9dad-11d1-80b4-00c04fd430c8')
EVENT_NAMESPACE = uuid.UUID('6ba7b815-9dad-11d1-80b4-00c04fd430c8')
NETFLOW_NAMESPACE = uuid.UUID('6ba7b816-9dad-11d1-80b4-00c04fd430c8')
PIPE_NAMESPACE = uuid.UUID('6ba7b816-9dad-11d1-80b4-00c04fd430c8')

class InstanceGenerator():

    # set of known user UUIDs
    created_users = {}

    # Set of "file" UUIDs
    # Meaning normal files, but also processes
    created_objects = {}

    # Set of object UUIDs
    # Once in this set, we've filled out the object as best as we can - don't resend info
    updated_objects = {}

    remapped_objects = {}

    # Netflows are always created new, we don't refer to a previously created netflow object
    # So no need to store the uuids
    # Instead we just use a counter for the netflow uuid, since the host:port may not be unique
    #   (multiple connections to the same dest host:port)
    netflow_counter = 0


<<<<<<< HEAD
    def __init__(self, version):
=======
    def __init__(self, _version):
>>>>>>> 42a4bca3
        self.logger = logging.getLogger("tc")
        self.created_users = set()
        self.created_objects = set()
        self.updated_objects = set()

    def reset(self):
        self.created_users.clear()
        self.created_objects.clear()
        self.updated_objects.clear()
        self.remapped_objects.clear()
        self.netflow_counter = 0
        self.uuid_from_string.cache_clear()

    @lru_cache(maxsize=1024)
    def uuid_from_string(self, data):
        return self.create_uuid("uuid", uuid.UUID(data).int)

    def create_uuid(self, object_type, data):
        ''' Create a unique ID from an object type
            ("pid" | "id" | "tid" | "event" | "file" | "netflow")
            and data value where the data value is the actual pid, tid, or userId value

            UUIDs are 128 bits

            For "uid", "event", "netflow", generate an RFC4122 v5 UUID
            for "uuid", we use given uuid (on pid, tid, file)
        '''
        if data in self.remapped_objects:
            return self.remapped_objects[data]

        id = 0
        if object_type == "uid":
            id = uuid.uuid5(UID_NAMESPACE, str(data)).int
        elif object_type == "event":
            id = uuid.uuid5(EVENT_NAMESPACE, str(data)).int
        elif object_type == "pipe":
            id = uuid.uuid5(NETFLOW_NAMESPACE, str(data)).int
        # XXX: Use socket UUIDs eventually
        elif object_type == "netflow":
            id = uuid.uuid5(NETFLOW_NAMESPACE, str(data)).int
        elif object_type == "uuid":
            id = data
        else:
            raise Exception("Unknown object type in create_uuid: "+object_type)

        return record_generator.Util.get_uuid_from_value(id)

    def create_process_subject(self, pid, puuid, ppuuid, principal, time_nanos, host, source):
        ''' Create a process subject, add it to the created list, and return it
        '''

        record = {}
        subject = {}

        subject["localPrincipal"] = self.create_uuid("uid", str(principal)+host)
        if ppuuid:
            subject["parentSubject"] = self.uuid_from_string(ppuuid)

        subject["cid"] = pid # relevent pid/tid/etc

        subject["startTimestampNanos"] = time_nanos
        subject["type"] = "SUBJECT_PROCESS"
#         subject["unitId"] = int
#         subject["interation"] = int
#         subject["count"] = int
#         subject["cmdLine"] = string
#         subject["privilegeLevel"] = privilege level
#         subject["importedLibraries"] = [string]
#         subject["exportedLibraries"] = [string]
        subject["properties"] = {}
        subject["properties"]["host"] = host

        # Generate a uuid for this subject
        uniq = self.uuid_from_string(puuid)
        self.created_objects.add(puuid)
        subject["uuid"] = uniq

        record["source"] = source
        record["datum"] = subject

<<<<<<< HEAD
        record["type"]="RECORD_SUBJECT"
=======
        record["type"] = "RECORD_SUBJECT"
>>>>>>> 42a4bca3
        return record

    def get_user_id(self, uid):
        ''' Given a uid, did we create a Principal for that uid?
            If so, return true
        '''
        return uid in self.created_users

    def create_user_principal(self, uid, host, source):
        ''' Create a user principal, add it to the created list, and return it
        '''
        record = {}
        principal = {}
        principal["uuid"] = self.create_uuid("uid", str(uid)+host)
        principal["type"] = "PRINCIPAL_LOCAL"
        principal["userId"] = str(uid)
#         principal["username"] = ""
        principal["groupIds"] = []
        principal["properties"] = {}

        # Save the uuid for this user
        self.created_users.add(uid)

        record["source"] = source
        record["datum"] = principal
<<<<<<< HEAD
        record["type"]="RECORD_PRINCIPAL"
=======
        record["type"] = "RECORD_PRINCIPAL"
>>>>>>> 42a4bca3
        return record

    def is_known_object(self, file_key):
        ''' Given a file uuid, did we create an object for the it already?
            If found, return true
        '''
        return file_key in self.created_objects

    def create_unix_socket_object(self, file_uuid, _host, source):
        ''' Infer the existence of a file object, add it to the created list, and return it.
        '''

        record = {}
        fobject = {}
        abstract_object = {}
#         abstract_object["epoch"] = int
#         abstract_object["permission"] = SHORT
        abstract_object["properties"] = {}

        fobject["baseObject"] = abstract_object
        fobject["type"] = "FILE_OBJECT_UNIX_SOCKET"
#         fobject["localPrincipal"] = uuid
#         fobject["size"] = int
#         fobject["fileDescriptor"] = int
#         fobject["peInfo"] = string
#         fobject["hashes"] = array of hashes
        fobject["uuid"] = self.uuid_from_string(file_uuid)


        # Save the uuid for this subject
        self.created_objects.add(file_uuid)

        record["source"] = source
        record["datum"] = fobject
<<<<<<< HEAD
        record["type"]="RECORD_FILE_OBJECT"
=======
        record["type"] = "RECORD_FILE_OBJECT"
>>>>>>> 42a4bca3
        return record

    def create_pipe_object(self, ipc_uuid, _host, source):
        ''' Create one endpoint of a pipe.
        '''

        record = {}
        fobject = {}
        abstract_object = {}
#         abstract_object["epoch"] = int
#         abstract_object["permission"] = SHORT
        abstract_object["properties"] = {}

        fobject["baseObject"] = abstract_object
        fobject["uuid"] = self.uuid_from_string(ipc_uuid)
        fobject["type"] = "SRCSINK_IPC"

        # Save the uuid for this subject
        self.created_objects.add(ipc_uuid)

        record["source"] = source
        record["datum"] = fobject
<<<<<<< HEAD
        record["type"]="RECORD_SRC_SINK_OBJECT"
=======
        record["type"] = "RECORD_SRC_SINK_OBJECT"
>>>>>>> 42a4bca3
        return record

    def create_file_object(self, file_uuid, _host, source, is_dir=False):
        ''' Infer the existence of a file object, add it to the created list, and return it.
        '''

        record = {}
        fobject = {}
        abstract_object = {}
#         abstract_object["epoch"] = int
#         abstract_object["permission"] = SHORT
        abstract_object["properties"] = {}

        fobject["baseObject"] = abstract_object
        if is_dir:
            fobject["type"] = "FILE_OBJECT_DIR"
        else:
            fobject["type"] = "FILE_OBJECT_FILE"
#         fobject["localPrincipal"] = uuid
#         fobject["size"] = int
#         fobject["fileDescriptor"] = int
#         fobject["peInfo"] = string
#         fobject["hashes"] = array of hashes
        fobject["uuid"] = self.uuid_from_string(file_uuid)

        # Save the uuid for this subject
        self.created_objects.add(file_uuid)

        record["source"] = source
        record["datum"] = fobject
<<<<<<< HEAD
        record["type"]="RECORD_FILE_OBJECT"
        return record

    def create_netflow_object(self, dest_host, dest_port, socket_uuid, host, source, local_host=None, local_port=None):
=======
        record["type"] = "RECORD_FILE_OBJECT"
        return record

    def create_netflow_object(self, dest_host, dest_port, socket_uuid, _host, source, local_host=None, local_port=None):
>>>>>>> 42a4bca3
        ''' Infer the existence of a netflow object from a connection event with a addr and port key
            We always create a new netflow, so no need to look for an old uuid
        '''

        record = {}
        nobject = {}
        abstract_object = {}
        abstract_object["properties"] = {}

        nobject["baseObject"] = abstract_object
        nobject["localAddress"] = local_host
        nobject["localPort"] = local_port
        nobject["remoteAddress"] = dest_host
        nobject["remotePort"] = dest_port

        # Generate a uuid for this subject
        uniq = self.uuid_from_string(socket_uuid)
        self.netflow_counter += 1
        nobject["uuid"] = uniq

        record["source"] = source
        record["datum"] = nobject
<<<<<<< HEAD
        record["type"]="RECORD_NET_FLOW_OBJECT"
=======
        record["type"] = "RECORD_NET_FLOW_OBJECT"
>>>>>>> 42a4bca3

        self.created_objects.add(socket_uuid)
        return record

    def create_unnamed_pipe_object(self, _host, endpoint1, endpoint2, source):
        ''' Create a host object, add it to the created list, and return it
        '''
        record = {}
        pipe = {}
        abstract_object = {}
        abstract_object["properties"] = {}

        pipe["baseObject"] = abstract_object
        pipe["uuid1"] = self.uuid_from_string(endpoint1)
        pipe["uuid2"] = self.uuid_from_string(endpoint2)
        pipe["uuid"] = self.create_uuid("netflow", endpoint1+endpoint2)
        pipe["type"] = "IPC_OBJECT_PIPE_UNNAMED"

        self.remapped_objects[uuid.UUID(endpoint1).int] = pipe["uuid"]
        self.remapped_objects[uuid.UUID(endpoint2).int] = pipe["uuid"]
        self.created_objects.add(str(uuid.UUID(bytes=pipe["uuid"])))
        self.created_objects.add(endpoint1)
        self.created_objects.add(endpoint2)

        record["source"] = source
        record["datum"] = pipe
<<<<<<< HEAD
        record["type"]="RECORD_IPC_OBJECT"
        self.host_created = True
=======
        record["type"] = "RECORD_IPC_OBJECT"
>>>>>>> 42a4bca3
        return record

    def create_host_object(self, host_uuid, host_type, hostname, uname, interfaces):
        ''' Create a host object, add it to the created list, and return it
        '''
        record = {}
        host = {}

        host["uuid"] = self.uuid_from_string(host_uuid)
        host["hostName"] = hostname
        host["hostIdentifiers"] = [] # values from `sysctl`?
# hostIdentifiers : array<HostIdentifier>
# HostIdentifier:
#   idType : string
#   idValue : string
        host["osDetails"] = uname
        host["hostType"] = host_type

        host["interfaces"] = []
        for details in interfaces:
            interface = {}
            interface["name"] = details.get("name", "")
            interface["macAddress"] = details.get("mac", None)
            if not interface["macAddress"]:
                continue
            interface["ipAddresses"] = []
            inet = details.get("inet", None)
            inet6 = details.get("inet6", None)
            if inet:
                interface["ipAddresses"].append(inet)
            if inet6:
                interface["ipAddresses"].append(inet6)
            host["interfaces"].append(interface)
        record["datum"] = host
<<<<<<< HEAD
        record["type"]="RECORD_HOST"
        self.host_created = True
        return record
=======
        record["type"] = "RECORD_HOST"
        self.created_objects.add(host_uuid)
        return record
>>>>>>> 42a4bca3
<|MERGE_RESOLUTION|>--- conflicted
+++ resolved
@@ -39,11 +39,7 @@
     netflow_counter = 0
 
 
-<<<<<<< HEAD
-    def __init__(self, version):
-=======
     def __init__(self, _version):
->>>>>>> 42a4bca3
         self.logger = logging.getLogger("tc")
         self.created_users = set()
         self.created_objects = set()
@@ -124,11 +120,7 @@
         record["source"] = source
         record["datum"] = subject
 
-<<<<<<< HEAD
-        record["type"]="RECORD_SUBJECT"
-=======
         record["type"] = "RECORD_SUBJECT"
->>>>>>> 42a4bca3
         return record
 
     def get_user_id(self, uid):
@@ -154,11 +146,7 @@
 
         record["source"] = source
         record["datum"] = principal
-<<<<<<< HEAD
-        record["type"]="RECORD_PRINCIPAL"
-=======
         record["type"] = "RECORD_PRINCIPAL"
->>>>>>> 42a4bca3
         return record
 
     def is_known_object(self, file_key):
@@ -193,11 +181,7 @@
 
         record["source"] = source
         record["datum"] = fobject
-<<<<<<< HEAD
-        record["type"]="RECORD_FILE_OBJECT"
-=======
         record["type"] = "RECORD_FILE_OBJECT"
->>>>>>> 42a4bca3
         return record
 
     def create_pipe_object(self, ipc_uuid, _host, source):
@@ -220,11 +204,7 @@
 
         record["source"] = source
         record["datum"] = fobject
-<<<<<<< HEAD
-        record["type"]="RECORD_SRC_SINK_OBJECT"
-=======
         record["type"] = "RECORD_SRC_SINK_OBJECT"
->>>>>>> 42a4bca3
         return record
 
     def create_file_object(self, file_uuid, _host, source, is_dir=False):
@@ -255,17 +235,10 @@
 
         record["source"] = source
         record["datum"] = fobject
-<<<<<<< HEAD
-        record["type"]="RECORD_FILE_OBJECT"
-        return record
-
-    def create_netflow_object(self, dest_host, dest_port, socket_uuid, host, source, local_host=None, local_port=None):
-=======
         record["type"] = "RECORD_FILE_OBJECT"
         return record
 
     def create_netflow_object(self, dest_host, dest_port, socket_uuid, _host, source, local_host=None, local_port=None):
->>>>>>> 42a4bca3
         ''' Infer the existence of a netflow object from a connection event with a addr and port key
             We always create a new netflow, so no need to look for an old uuid
         '''
@@ -288,11 +261,7 @@
 
         record["source"] = source
         record["datum"] = nobject
-<<<<<<< HEAD
-        record["type"]="RECORD_NET_FLOW_OBJECT"
-=======
         record["type"] = "RECORD_NET_FLOW_OBJECT"
->>>>>>> 42a4bca3
 
         self.created_objects.add(socket_uuid)
         return record
@@ -319,12 +288,7 @@
 
         record["source"] = source
         record["datum"] = pipe
-<<<<<<< HEAD
-        record["type"]="RECORD_IPC_OBJECT"
-        self.host_created = True
-=======
         record["type"] = "RECORD_IPC_OBJECT"
->>>>>>> 42a4bca3
         return record
 
     def create_host_object(self, host_uuid, host_type, hostname, uname, interfaces):
@@ -359,12 +323,6 @@
                 interface["ipAddresses"].append(inet6)
             host["interfaces"].append(interface)
         record["datum"] = host
-<<<<<<< HEAD
-        record["type"]="RECORD_HOST"
-        self.host_created = True
-        return record
-=======
         record["type"] = "RECORD_HOST"
         self.created_objects.add(host_uuid)
-        return record
->>>>>>> 42a4bca3
+        return record